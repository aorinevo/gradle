/*
 * Copyright 2010 the original author or authors.
 *
 * Licensed under the Apache License, Version 2.0 (the "License");
 * you may not use this file except in compliance with the License.
 * You may obtain a copy of the License at
 *
 *       http://www.apache.org/licenses/LICENSE-2.0
 *
 * Unless required by applicable law or agreed to in writing, software
 * distributed under the License is distributed on an "AS IS" BASIS,
 * WITHOUT WARRANTIES OR CONDITIONS OF ANY KIND, either express or implied.
 * See the License for the specific language governing permissions and
 * limitations under the License.
 */
package org.gradle.api.internal.tasks.compile

import org.gradle.api.tasks.WorkResult
import org.gradle.language.base.internal.tasks.StaleClassCleaner
import spock.lang.Specification

class CleaningJavaCompilerTest extends Specification {
    private final org.gradle.language.base.internal.compile.Compiler<JavaCompileSpec> target = Mock()
    private final JavaCompileSpec spec = Stub()
    private final StaleClassCleaner cleaner = Mock()
    private final CleaningJavaCompilerSupport<JavaCompileSpec> compiler = new CleaningJavaCompilerSupport<JavaCompileSpec>() {
        @Override
        protected org.gradle.language.base.internal.compile.Compiler<JavaCompileSpec> getCompiler() {
            return target
        }

        protected StaleClassCleaner createCleaner(JavaCompileSpec spec) {
            return cleaner
        }
    }

    def cleansStaleClassesAndThenInvokesCompiler() {
        WorkResult result = Mock()
        File destDir = new File('dest')
<<<<<<< HEAD
        _ * spec.destinationDir >> destDir
        def files = [new File('src')] as Set
        _ * spec.sourceFiles >> files
=======
        File genDir = new File('gen')
        spec.destinationDir >> destDir
        spec.compileOptions >> Stub(MinimalJavaCompileOptions) {
            it.annotationProcessorGeneratedSourcesDirectory >> genDir
        }
>>>>>>> a4826e78

        when:
        def r = compiler.execute(spec)

        then:
        r == result

        and:
<<<<<<< HEAD
        1 * cleaner.setDestinationDir(destDir)
        1 * cleaner.setSource(files)
=======
        1 * cleaner.addDirToClean(destDir)
        1 * cleaner.addDirToClean(genDir)
>>>>>>> a4826e78

        and:
        1 * cleaner.execute()

        and:
        1 * target.execute(spec) >> result
    }
}<|MERGE_RESOLUTION|>--- conflicted
+++ resolved
@@ -37,17 +37,11 @@
     def cleansStaleClassesAndThenInvokesCompiler() {
         WorkResult result = Mock()
         File destDir = new File('dest')
-<<<<<<< HEAD
-        _ * spec.destinationDir >> destDir
-        def files = [new File('src')] as Set
-        _ * spec.sourceFiles >> files
-=======
         File genDir = new File('gen')
         spec.destinationDir >> destDir
         spec.compileOptions >> Stub(MinimalJavaCompileOptions) {
             it.annotationProcessorGeneratedSourcesDirectory >> genDir
         }
->>>>>>> a4826e78
 
         when:
         def r = compiler.execute(spec)
@@ -56,13 +50,8 @@
         r == result
 
         and:
-<<<<<<< HEAD
-        1 * cleaner.setDestinationDir(destDir)
-        1 * cleaner.setSource(files)
-=======
         1 * cleaner.addDirToClean(destDir)
         1 * cleaner.addDirToClean(genDir)
->>>>>>> a4826e78
 
         and:
         1 * cleaner.execute()
